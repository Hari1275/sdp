"use client";

import { useEffect, useState, useRef, useMemo } from "react";
import { Card, CardContent } from "@/components/ui/card";
import { Badge } from "@/components/ui/badge";
import { MapPin, LogIn, LogOut, Briefcase, Plus, CheckCircle } from "lucide-react";

export type ActivityType = 
  | "GPS_UPDATE"
  | "SESSION_CHECKIN"
  | "SESSION_CHECKOUT"
  | "BUSINESS_ENTRY"
  | "TASK_CREATED"
  | "TASK_COMPLETED";

export type Activity = {
  type: ActivityType;
  timestamp: string;
  userId: string;
  userName: string;
  message: string;
  meta?: Record<string, unknown>;
  id?: string; // for animation tracking
};

const getActivityIcon = (type: ActivityType) => {
  switch (type) {
    case "GPS_UPDATE":
      return <MapPin className="w-4 h-4 text-muted-foreground" />;
    case "SESSION_CHECKIN":
      return <LogIn className="w-4 h-4 text-green-600" />;
    case "SESSION_CHECKOUT":
      return <LogOut className="w-4 h-4 text-destructive" />;
    case "BUSINESS_ENTRY":
      return <Briefcase className="w-4 h-4 text-muted-foreground" />;
    case "TASK_CREATED":
      return <Plus className="w-4 h-4 text-muted-foreground" />;
    case "TASK_COMPLETED":
      return <CheckCircle className="w-4 h-4 text-green-600" />;
    default:
      return <MapPin className="w-4 h-4 text-muted-foreground" />;
  }
};

const getActivityColor = () => {
  return "border-l-muted";
};

export default function LiveActivityTable({
  activities,
  followedUserId,
  onUserClick,
  maxItems = 50,
  className = "",
}: {
  activities: Activity[];
  followedUserId?: string | null;
  onUserClick?: (userId: string) => void;
  maxItems?: number;
  className?: string;
}) {
  const [displayedActivities, setDisplayedActivities] = useState<Activity[]>([]);
  const [newActivityIds, setNewActivityIds] = useState<Set<string>>(new Set());
  const timeoutRef = useRef<NodeJS.Timeout | null>(null);

  // Filter activities for followed user if specified
  const filteredActivities = useMemo(() => {
    return followedUserId 
      ? activities.filter(activity => activity.userId === followedUserId)
      : activities;
  }, [activities, followedUserId]);

  const limitedActivities = useMemo(() => {
    return filteredActivities.slice(0, maxItems);
  }, [filteredActivities, maxItems]);

  const compareActivityArrays = (a: Activity[], b: Activity[]) => {
    if (a.length !== b.length) return false;
    return !a.some((activity, index) => activity.id !== b[index]?.id);
  };

  useEffect(() => {
    // Generate IDs for activities that don't have them
    const activitiesWithIds = limitedActivities.map((activity, index) => ({
      ...activity,
      id: activity.id || `${activity.timestamp}-${activity.userId}-${index}`,
    }));

<<<<<<< HEAD
    // Only update if the activities have actually changed
    setDisplayedActivities(prevDisplayed => {
      // Check if activities are actually different
      const prevIds = prevDisplayed.map(a => a.id).join(',');
      const newIds = activitiesWithIds.map(a => a.id).join(',');
      
      if (prevIds === newIds) {
        return prevDisplayed; // No change, return previous state
      }

      const existingIds = new Set(prevDisplayed.map(a => a.id));
      const newActivityIds = new Set<string>();

      // Find truly new activities
      activitiesWithIds.forEach(activity => {
        if (!existingIds.has(activity.id)) {
          newActivityIds.add(activity.id!);
        }
      });

      // Highlight new activities
      if (newActivityIds.size > 0) {
        setNewActivityIds(newActivityIds);
=======
    // Only proceed if there are actual changes
    if (!compareActivityArrays(activitiesWithIds, displayedActivities)) {
      // Find new activities by comparing IDs
      const previousIds = new Set(displayedActivities.map(a => a.id));
      const newIds = new Set(
        activitiesWithIds
          .filter(activity => !previousIds.has(activity.id))
          .map(activity => activity.id!)
      );

      // Update displayed activities
      setDisplayedActivities(activitiesWithIds);

      // Handle highlighting for new activities
      if (newIds.size > 0) {
        setNewActivityIds(newIds);
>>>>>>> a024766b
        
        // Clear existing timeout
        if (timeoutRef.current) {
          clearTimeout(timeoutRef.current);
        }
        
        // Remove highlight after animation
        timeoutRef.current = setTimeout(() => {
          setNewActivityIds(new Set());
        }, 2000);
      }
    }
  }, [limitedActivities, displayedActivities]);

  // Cleanup timeout on unmount
  useEffect(() => {
    return () => {
      if (timeoutRef.current) {
        clearTimeout(timeoutRef.current);
      }
    };
  }, []);

  const formatTime = (timestamp: string) => {
    const date = new Date(timestamp);
    const now = new Date();
    const diffMs = now.getTime() - date.getTime();
    const diffMinutes = Math.floor(diffMs / (1000 * 60));
    
    if (diffMinutes < 1) return "Just now";
    if (diffMinutes < 60) return `${diffMinutes}m ago`;
    if (diffMinutes < 1440) return `${Math.floor(diffMinutes / 60)}h ago`;
    
    return date.toLocaleDateString();
  };

  if (displayedActivities.length === 0) {
    return (
      <Card className={className}>
        <CardContent className="flex items-center justify-center py-8">
          <div className="text-center text-muted-foreground">
            <MapPin className="w-8 h-8 mx-auto mb-2 opacity-50" />
            <p className="text-sm">No recent activity</p>
            {followedUserId && (
              <p className="text-xs mt-1">Try selecting &ldquo;All MRs&rdquo; to see more activity</p>
            )}
          </div>
        </CardContent>
      </Card>
    );
  }

  return (
    <Card className={className}>
      <CardContent className="p-0">
        <div className="max-h-96 overflow-y-auto">
          <div className="space-y-1">
            {displayedActivities.map((activity) => {
              const isNew = newActivityIds.has(activity.id!);
              const isFollowedUser = activity.userId === followedUserId;
              
              return (
                <div
                  key={activity.id}
                  className={`
                    flex items-start gap-3 p-3 border-l-2 cursor-pointer hover:bg-muted/50 transition-colors
                    ${getActivityColor()}
                    ${isFollowedUser ? 'bg-muted/30' : ''}
                  `}
                  onClick={() => onUserClick?.(activity.userId)}
                >
                  <div className="flex-shrink-0 mt-0.5">
                    {getActivityIcon(activity.type)}
                  </div>
                  
                  <div className="flex-1 min-w-0 space-y-1">
                    <div className="flex items-center justify-between">
                      <button
                        className="font-medium text-sm text-foreground hover:text-primary truncate"
                        onClick={(e) => {
                          e.stopPropagation();
                          onUserClick?.(activity.userId);
                        }}
                      >
                        {activity.userName}
                      </button>
                      <div className="flex items-center gap-2 flex-shrink-0">
                        <Badge variant="outline" className="text-xs">
                          {activity.type.replace('_', ' ').toLowerCase()}
                        </Badge>
                        <span className="text-xs text-muted-foreground whitespace-nowrap">
                          {formatTime(activity.timestamp)}
                        </span>
                      </div>
                    </div>
                    
                    <p className="text-sm text-muted-foreground">
                      {activity.message}
                    </p>
                    
                    {activity.meta && activity.type === "GPS_UPDATE" && 
                     typeof activity.meta.lat === 'number' && typeof activity.meta.lng === 'number' && (
                      <div className="text-xs text-muted-foreground font-mono">
                        📍 {activity.meta.lat.toFixed(4)}, {activity.meta.lng.toFixed(4)}
                      </div>
                    )}
                    
                    {activity.meta && activity.type === "BUSINESS_ENTRY" && 
                     typeof activity.meta.amount === 'number' && (
                      <div className="text-xs font-semibold">
                        ₹{activity.meta.amount.toFixed(2)}
                      </div>
                    )}
                  </div>
                  
                  {isNew && (
                    <div className="flex-shrink-0">
                      <div className="w-2 h-2 bg-primary rounded-full animate-ping"></div>
                    </div>
                  )}
                </div>
              );
            })}
          </div>
        </div>
        
        {limitedActivities.length >= maxItems && (
          <div className="p-3 border-t text-center">
            <p className="text-xs text-muted-foreground">
              Showing latest {maxItems} activities
            </p>
          </div>
        )}
      </CardContent>
    </Card>
  );
}<|MERGE_RESOLUTION|>--- conflicted
+++ resolved
@@ -86,31 +86,6 @@
       id: activity.id || `${activity.timestamp}-${activity.userId}-${index}`,
     }));
 
-<<<<<<< HEAD
-    // Only update if the activities have actually changed
-    setDisplayedActivities(prevDisplayed => {
-      // Check if activities are actually different
-      const prevIds = prevDisplayed.map(a => a.id).join(',');
-      const newIds = activitiesWithIds.map(a => a.id).join(',');
-      
-      if (prevIds === newIds) {
-        return prevDisplayed; // No change, return previous state
-      }
-
-      const existingIds = new Set(prevDisplayed.map(a => a.id));
-      const newActivityIds = new Set<string>();
-
-      // Find truly new activities
-      activitiesWithIds.forEach(activity => {
-        if (!existingIds.has(activity.id)) {
-          newActivityIds.add(activity.id!);
-        }
-      });
-
-      // Highlight new activities
-      if (newActivityIds.size > 0) {
-        setNewActivityIds(newActivityIds);
-=======
     // Only proceed if there are actual changes
     if (!compareActivityArrays(activitiesWithIds, displayedActivities)) {
       // Find new activities by comparing IDs
@@ -127,7 +102,6 @@
       // Handle highlighting for new activities
       if (newIds.size > 0) {
         setNewActivityIds(newIds);
->>>>>>> a024766b
         
         // Clear existing timeout
         if (timeoutRef.current) {
